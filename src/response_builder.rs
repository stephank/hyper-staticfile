<<<<<<< HEAD
use http::{
    header, response::Builder as HttpResponseBuilder, HeaderMap, Method, Request, Response, Result,
    StatusCode, Uri,
};
=======
use crate::resolve::ResolveResult;
use crate::util::{FileResponseBuilder, RequestedPath};
use http::response::Builder as HttpResponseBuilder;
use http::{header, HeaderMap, Method, Request, Response, Result, StatusCode, Uri};
>>>>>>> 69a2301b
use hyper::Body;

use crate::{resolve::ResolveResult, util::FileResponseBuilder, vfs::IntoFileAccess};

/// Utility to build the default response for a `resolve` result.
///
/// This struct allows direct access to its fields, but these fields are typically initialized by
/// the accessors, using the builder pattern. The fields are basically a bunch of settings that
/// determine the response details.
#[derive(Clone, Debug, Default)]
pub struct ResponseBuilder<'a> {
    /// The request path.
    pub path: &'a str,
    /// The request query string.
    pub query: Option<&'a str>,
    /// Inner file response builder.
    pub file_response_builder: FileResponseBuilder,
}

impl<'a> ResponseBuilder<'a> {
    /// Create a new builder with a default configuration.
    pub fn new() -> Self {
        Self::default()
    }

    /// Apply parameters based on a request.
    pub fn request<B>(&mut self, req: &'a Request<B>) -> &mut Self {
        self.request_parts(req.method(), req.uri(), req.headers());
        self
    }

    /// Apply parameters based on request parts.
    pub fn request_parts(
        &mut self,
        method: &Method,
        uri: &'a Uri,
        headers: &'a HeaderMap,
    ) -> &mut Self {
        self.request_uri(uri);
        self.file_response_builder.request_parts(method, headers);
        self
    }

    /// Apply parameters based on a request URI.
    pub fn request_uri(&mut self, uri: &'a Uri) -> &mut Self {
        self.path(uri.path());
        self.query(uri.query());
        self
    }

    /// Add cache headers to responses for the given lifespan.
    pub fn cache_headers(&mut self, value: Option<u32>) -> &mut Self {
        self.file_response_builder.cache_headers(value);
        self
    }

    /// Set the request path.
    pub fn path(&mut self, value: &'a str) -> &mut Self {
        self.path = value;
        self
    }

    /// Set the request query string.
    pub fn query(&mut self, value: Option<&'a str>) -> &mut Self {
        self.query = value;
        self
    }

    /// Build a response for the given request and `resolve` result.
    ///
    /// This function may error if it response could not be constructed, but this should be a
    /// seldom occurrence.
    pub fn build<F: IntoFileAccess>(&self, result: ResolveResult<F>) -> Result<Response<Body>> {
        match result {
            ResolveResult::MethodNotMatched => HttpResponseBuilder::new()
                .status(StatusCode::BAD_REQUEST)
                .body(Body::empty()),
            ResolveResult::NotFound => HttpResponseBuilder::new()
                .status(StatusCode::NOT_FOUND)
                .body(Body::empty()),
            ResolveResult::PermissionDenied => HttpResponseBuilder::new()
                .status(StatusCode::FORBIDDEN)
                .body(Body::empty()),
            ResolveResult::IsDirectory => {
                // NOTE: We are doing an origin-relative redirect, but need to use the sanitized
                // path in order to prevent a malicious redirect to `//foo` (schema-relative).
                // With the current API, we have no other option here than to do sanitization
                // again, but a future version may reuse the earlier sanitization result.
                let resolved = RequestedPath::resolve(self.path);

                let mut target_len = resolved.sanitized.as_os_str().len() + 2;
                if let Some(ref query) = self.query {
                    target_len += query.len() + 1;
                }

                let mut target = String::with_capacity(target_len);
                target.push('/');
                // On Windows, we can't just append the entire path, because it contains Windows
                // path separators. Append per-component instead.
                for component in resolved.sanitized.components() {
                    target.push_str(&component.as_os_str().to_string_lossy());
                    target.push('/');
                }

                // Preserve any query string from the original request.
                if let Some(query) = self.query {
                    target.push('?');
                    target.push_str(query);
                }

                HttpResponseBuilder::new()
                    .status(StatusCode::MOVED_PERMANENTLY)
                    .header(header::LOCATION, target)
                    .body(Body::empty())
            }
            ResolveResult::Found(file) => self.file_response_builder.build(file),
        }
    }
}<|MERGE_RESOLUTION|>--- conflicted
+++ resolved
@@ -1,17 +1,14 @@
-<<<<<<< HEAD
 use http::{
     header, response::Builder as HttpResponseBuilder, HeaderMap, Method, Request, Response, Result,
     StatusCode, Uri,
 };
-=======
-use crate::resolve::ResolveResult;
-use crate::util::{FileResponseBuilder, RequestedPath};
-use http::response::Builder as HttpResponseBuilder;
-use http::{header, HeaderMap, Method, Request, Response, Result, StatusCode, Uri};
->>>>>>> 69a2301b
 use hyper::Body;
 
-use crate::{resolve::ResolveResult, util::FileResponseBuilder, vfs::IntoFileAccess};
+use crate::{
+    resolve::ResolveResult,
+    util::{FileResponseBuilder, RequestedPath},
+    vfs::IntoFileAccess,
+};
 
 /// Utility to build the default response for a `resolve` result.
 ///
