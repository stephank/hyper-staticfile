use http::response::Builder as HttpResponseBuilder;
use http::{header, HeaderMap, Method, Request, Response, Result, StatusCode, Uri};
<<<<<<< HEAD

use crate::resolve::ResolveResult;
use crate::util::{Body, FileResponseBuilder};
=======
use hyper::Body;
use tokio::io::{AsyncRead, AsyncSeek};
>>>>>>> bc7dd7b2

/// Utility to build the default response for a `resolve` result.
///
/// This struct allows direct access to its fields, but these fields are typically initialized by
/// the accessors, using the builder pattern. The fields are basically a bunch of settings that
/// determine the response details.
#[derive(Clone, Debug, Default)]
pub struct ResponseBuilder<'a> {
    /// The request path.
    pub path: &'a str,
    /// The request query string.
    pub query: Option<&'a str>,
    /// Inner file response builder.
    pub file_response_builder: FileResponseBuilder,
}

impl<'a> ResponseBuilder<'a> {
    /// Create a new builder with a default configuration.
    pub fn new() -> Self {
        Self::default()
    }

    /// Apply parameters based on a request.
    pub fn request<B>(&mut self, req: &'a Request<B>) -> &mut Self {
        self.request_parts(req.method(), req.uri(), req.headers());
        self
    }

    /// Apply parameters based on request parts.
    pub fn request_parts(
        &mut self,
        method: &Method,
        uri: &'a Uri,
        headers: &'a HeaderMap,
    ) -> &mut Self {
        self.request_uri(uri);
        self.file_response_builder.request_parts(method, headers);
        self
    }

    /// Apply parameters based on a request URI.
    pub fn request_uri(&mut self, uri: &'a Uri) -> &mut Self {
        self.path(uri.path());
        self.query(uri.query());
        self
    }

    /// Add cache headers to responses for the given lifespan.
    pub fn cache_headers(&mut self, value: Option<u32>) -> &mut Self {
        self.file_response_builder.cache_headers(value);
        self
    }

    /// Set the request path.
    pub fn path(&mut self, value: &'a str) -> &mut Self {
        self.path = value;
        self
    }

    /// Set the request query string.
    pub fn query(&mut self, value: Option<&'a str>) -> &mut Self {
        self.query = value;
        self
    }

    /// Build a response for the given request and `resolve` result.
    ///
    /// This function may error if it response could not be constructed, but this should be a
    /// seldom occurrence.
    pub fn build<F>(&self, result: ResolveResult<F>) -> Result<Response<Body>>
    where
        F: AsyncRead + AsyncSeek + Send + Unpin + 'static,
    {
        match result {
            ResolveResult::MethodNotMatched => HttpResponseBuilder::new()
                .status(StatusCode::BAD_REQUEST)
                .body(Body::Empty),
            ResolveResult::NotFound => HttpResponseBuilder::new()
                .status(StatusCode::NOT_FOUND)
                .body(Body::Empty),
            ResolveResult::PermissionDenied => HttpResponseBuilder::new()
                .status(StatusCode::FORBIDDEN)
                .body(Body::Empty),
            ResolveResult::IsDirectory => {
                let mut target = self.path.to_owned();
                target.push('/');
                if let Some(query) = self.query {
                    target.push('?');
                    target.push_str(query);
                }

                HttpResponseBuilder::new()
                    .status(StatusCode::MOVED_PERMANENTLY)
                    .header(header::LOCATION, target)
                    .body(Body::Empty)
            }
            ResolveResult::Found(file) => self.file_response_builder.build(file),
        }
    }
}<|MERGE_RESOLUTION|>--- conflicted
+++ resolved
@@ -1,13 +1,13 @@
-use http::response::Builder as HttpResponseBuilder;
-use http::{header, HeaderMap, Method, Request, Response, Result, StatusCode, Uri};
-<<<<<<< HEAD
+use http::{
+    header, response::Builder as HttpResponseBuilder, HeaderMap, Method, Request, Response, Result,
+    StatusCode, Uri,
+};
+use tokio::io::{AsyncRead, AsyncSeek};
 
-use crate::resolve::ResolveResult;
-use crate::util::{Body, FileResponseBuilder};
-=======
-use hyper::Body;
-use tokio::io::{AsyncRead, AsyncSeek};
->>>>>>> bc7dd7b2
+use crate::{
+    resolve::ResolveResult,
+    util::{Body, FileResponseBuilder},
+};
 
 /// Utility to build the default response for a `resolve` result.
 ///
@@ -77,7 +77,7 @@
     ///
     /// This function may error if it response could not be constructed, but this should be a
     /// seldom occurrence.
-    pub fn build<F>(&self, result: ResolveResult<F>) -> Result<Response<Body>>
+    pub fn build<F>(&self, result: ResolveResult<F>) -> Result<Response<Body<F>>>
     where
         F: AsyncRead + AsyncSeek + Send + Unpin + 'static,
     {
