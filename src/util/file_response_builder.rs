--- conflicted
+++ resolved
@@ -1,17 +1,17 @@
-<<<<<<< HEAD
-=======
-use super::{FileBytesStream, FileBytesStreamMultiRange, FileBytesStreamRange};
-use crate::ResolvedFile;
->>>>>>> bc7dd7b2
-use http::response::Builder as ResponseBuilder;
-use http::{header, HeaderMap, Method, Request, Response, Result, StatusCode};
-use http_range::HttpRange;
-use http_range::HttpRangeParseError;
+use std::time::{Duration, SystemTime, UNIX_EPOCH};
+
+use http::{
+    header, response::Builder as ResponseBuilder, HeaderMap, Method, Request, Response, Result,
+    StatusCode,
+};
+use http_range::{HttpRange, HttpRangeParseError};
 use rand::prelude::{thread_rng, SliceRandom};
-use std::time::{Duration, SystemTime, UNIX_EPOCH};
 use tokio::io::{AsyncRead, AsyncSeek};
 
-use super::{Body, FileBytesStream, FileBytesStreamMultiRange, FileBytesStreamRange};
+use crate::{
+    util::{FileBytesStream, FileBytesStreamMultiRange, FileBytesStreamRange},
+    Body, ResolvedFile,
+};
 
 /// Minimum duration since Unix epoch we accept for file modification time.
 ///
@@ -115,7 +115,7 @@
     }
 
     /// Build a response for the given resolved file.
-    pub fn build<F>(&self, file: ResolvedFile<F>) -> Result<Response<Body>>
+    pub fn build<F>(&self, file: ResolvedFile<F>) -> Result<Response<Body<F>>>
     where
         F: AsyncRead + AsyncSeek + Send + Unpin + 'static,
     {
@@ -182,13 +182,8 @@
         }
 
         if self.is_head {
-<<<<<<< HEAD
-            res = res.header(header::CONTENT_LENGTH, format!("{}", metadata.len()));
+            res = res.header(header::CONTENT_LENGTH, format!("{}", file.size));
             return res.status(StatusCode::OK).body(Body::Empty);
-=======
-            res = res.header(header::CONTENT_LENGTH, format!("{}", file.size));
-            return res.status(StatusCode::OK).body(Body::empty());
->>>>>>> bc7dd7b2
         }
 
         let ranges = self.range.as_ref().filter(|_| range_cond_ok).and_then(|r| {
@@ -266,14 +261,10 @@
 
         // Stream the body.
         res.status(StatusCode::OK)
-<<<<<<< HEAD
             .body(Body::Full(FileBytesStream::new_with_limit(
-                file,
-                metadata.len(),
+                file.handle,
+                file.size,
             )))
-=======
-            .body(FileBytesStream::new_with_limit(file.handle, file.size).into_body())
->>>>>>> bc7dd7b2
     }
 }
 
